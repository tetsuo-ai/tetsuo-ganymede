<div align="center">
    <h1>🐍 JUPITER PYTHON SDK 🪐</h1>
    <img src="https://github.com/0xTaoDev/jupiter-python-sdk/blob/main/images/jupiter-python-sdk-banner.png?raw=true" width="75%" height="75%">
</div>

---

<p align="center">
    <img src="https://img.shields.io/github/stars/0xtaodev/jupiter-python-sdk">
    <img src="https://img.shields.io/github/forks/0xtaodev/jupiter-python-sdk">
    <br>
    <img src="https://img.shields.io/github/issues/0xtaodev/jupiter-python-sdk">
    <img src="https://img.shields.io/github/issues-closed/0xtaodev/jupiter-python-sdk">
    <br>
    <img src="https://img.shields.io/github/languages/top/0xtaodev/jupiter-python-sdk">
    <img src="https://img.shields.io/github/last-commit/0xtaodev/jupiter-python-sdk">
    <br>
</p>

# 📖 Introduction
**Jupiter Python SDK** is a Python library that allows you to use most of **[Jupiter](https://jup.ag/) features**.<br>
It enables executing swaps, limit orders, DCA, swap pairs, tokens prices, fetching wallet infos, stats, data and more!<br>
This library is using packages like: [solana-py](https://github.com/michaelhly/solana-py), [solders](https://github.com/kevinheavey/solders), [anchorpy](https://github.com/kevinheavey/anchorpy).<br>
There is documentation inside each function, however, you can access to the [official Jupiter API](https://docs.jup.ag/docs) for more information.

# ⚠️ Disclaimer
**Please note that I'm not responsible for any loss of funds, damages, or other libailities resulting from the use of this software or any associated services.<br>
This tool is provided for educational purposes only and should not be used as financial advice, it is still in expiremental phase so use it at your own risk.**

# ✨ Quickstart

### 🛠️ Installation

```sh
pip install jupiter-python-sdk
```

### 📃 General Usage
**Providing the private key and RPC client is not mandatory if you only intend to execute functions for retrieving data.<br>
Otherwise, this is required, for instance, to open a DCA account or to close one.**

If you encounter ```ImportError: cannot import name 'sync_native' from 'spl.token.instructions``` error when trying to import Jupiter, Jupiter_DCA from jupiter_python_sdk.jupiter, follow these steps:
1. Go to https://github.com/michaelhly/solana-py/tree/master/src/spl/token and download ```instructions.py```
2. In your packages folder, replace ```spl/token/instructions.py``` with the one you just downloaded.

### Here is a code snippet on how to use the SDK
```py
import base58
import base64
import json

from solders import message
from solders.pubkey import Pubkey
from solders.keypair import Keypair
from solders.transaction import VersionedTransaction

from solana.rpc.types import TxOpts
from solana.rpc.async_api import AsyncClient
from solana.rpc.commitment import Processed

from jupiter_python_sdk.jupiter import Jupiter, Jupiter_DCA

<<<<<<< HEAD
async def main():
    private_key = Keypair.from_bytes(base58.b58decode(os.getenv("PRIVATE_KEY"))) # Private key as string
    async_client = AsyncClient(os.getenv("RPC_API"))
    jupiter = Jupiter(async_client, private_key)
    
    # EXECUTE A SWAP
    swap = await jupiter.swap(
        input_mint="So11111111111111111111111111111111111111112",
        output_mint="EPjFWdd5AufqSSqeM2qN1xzybapC8G4wEGGkZwyTDt1v",
        amount=5_000_000,
        slippage_bps=1,
    )
    # Returns str: serialized transactions to execute the swap.

    # OPEN LIMIT ORDER
    open_limit_order = await jupiter.open_order(
        input_mint=Pubkey.from_string("So11111111111111111111111111111111111111112"),
        output_mint=Pubkey.from_string("EPjFWdd5AufqSSqeM2qN1xzybapC8G4wEGGkZwyTDt1v"),
        in_amount=5_000_000,
        out_amount=100_000,
    )
    # Returns dict: {'transaction_data': serialized transactions to create the limit order, 'signature2': signature of the account that will be opened}

    # CREATE DCA ACCOUNT
    create_dca_account = await jupiter.dca.create_dca(
        input_mint=Pubkey.from_string("So11111111111111111111111111111111111111112"),
        output_mint=Pubkey.from_string("EPjFWdd5AufqSSqeM2qN1xzybapC8G4wEGGkZwyTDt1v"),
        total_in_amount=5_000_000,
        in_amount_per_cycle=100_000,
        cycle_frequency=60,
        min_out_amount_per_cycle=0,
        max_out_amount_per_cycle=0,
        start=0
    )
    # Returns DCA Account Pubkey and transaction hash.

    # CLOSE DCA ACCOUNT
    close_dca_account = await jupiter.dca.close_dca(
        dca_pubkey=Pubkey.from_string("45iYdjmFUHSJCQHnNpWNFF9AjvzRcsQUP9FDBvJCiNS1")
    )
    # Returns transaction hash.
=======

private_key = Keypair.from_bytes(base58.b58decode(os.getenv("PRIVATE-KEY"))) # Private key as string
async_client = AsyncClient("SOLANA-RPC-ENDPOINT-URL")
jupiter = Jupiter(async_client, private_key)


"""
EXECUTE A SWAP
"""
transaction_data = await jupiter.swap(
    input_mint="So11111111111111111111111111111111111111112",
    output_mint="EPjFWdd5AufqSSqeM2qN1xzybapC8G4wEGGkZwyTDt1v",
    amount=5_000_000,
    slippage_bps=1,
)
# Returns str: serialized transactions to execute the swap.

raw_transaction = VersionedTransaction.from_bytes(base64.b64decode(transaction_data))
signature = private_key.sign_message(message.to_bytes_versioned(raw_transaction.message))
signed_txn = VersionedTransaction.populate(raw_transaction.message, [signature])
opts = TxOpts(skip_preflight=False, preflight_commitment=Processed)
result = await async_client.send_raw_transaction(txn=bytes(signed_txn), opts=opts)
transaction_id = json.loads(result.to_json())['result']
print(f"Transaction sent: https://explorer.solana.com/tx/{transaction_id}")


"""
OPEN LIMIT ORDER
"""
transaction_data = await jupiter.open_order(
    input_mint=So11111111111111111111111111111111111111112",
    output_mint=EPjFWdd5AufqSSqeM2qN1xzybapC8G4wEGGkZwyTDt1v",
    in_amount=5_000_000,
    out_amount=100_000,
)
# Returns dict: {'transaction_data': serialized transactions to create the limit order, 'signature2': signature of the account that will be opened}

raw_transaction = VersionedTransaction.from_bytes(base64.b64decode(transaction_data['transaction_data']))
signature = private_key.sign_message(message.to_bytes_versioned(raw_transaction.message))
signed_txn = VersionedTransaction.populate(raw_transaction.message, [signature, transaction_data['signature2']])
opts = TxOpts(skip_preflight=False, preflight_commitment=Processed)
result = await async_client.send_raw_transaction(txn=bytes(signed_txn), opts=opts)
transaction_id = json.loads(result.to_json())['result']
print(f"Transaction sent: https://explorer.solana.com/tx/{transaction_id}")


"""
CREATE DCA ACCOUNT
"""
create_dca_account = await jupiter.dca.create_dca(
    input_mint=Pubkey.from_string("So11111111111111111111111111111111111111112"),
    output_mint=Pubkey.from_string("EPjFWdd5AufqSSqeM2qN1xzybapC8G4wEGGkZwyTDt1v"),
    total_in_amount=5_000_000,
    in_amount_per_cycle=100_000,
    cycle_frequency=60,
    min_out_amount_per_cycle=0,
    max_out_amount_per_cycle=0,
    start=0
)
# Returns DCA Account Pubkey and transaction hash.


"""
CLOSE DCA ACCOUNT
"""
close_dca_account = await jupiter.dca.close_dca(
    dca_pubkey=Pubkey.from_string("45iYdjmFUHSJCQHnNpWNFF9AjvzRcsQUP9FDBvJCiNS1")
)
# Returns transaction hash.
>>>>>>> 1e4dbff2
```

### 📜 All available features
```py
- quote
- swap
- open_order
- cancel_orders
- create_dca
- close_dca
- fetch_user_dca_accounts
- fetch_dca_account_fills_history
- get_available_dca_tokens
- fetch_dca_data
- query_open_orders
- query_orders_history
- query_trades_history
- get_jupiter_stats
- get_token_price
- get_indexed_route_map
- get_tokens_list
- get_all_tickers
- get_all_swap_pairs
- get_swap_pairs
- get_token_stats_by_date
- program_id_to_label
```

# 📝 TO-DO
- [ ] Bridge 🌉
- [ ] Perpetual 💸

# 🤝 Contributions
If you are interesting in contributing, fork the repository and submit a pull request in order to merge your improvements into the main repository.<br>
Contact me for any inquiry, I will reach you as soon as possible.<br>
[![Discord](https://img.shields.io/badge/Discord-%237289DA.svg?logo=discord&logoColor=white)](https://discord.gg/QxwPGcXDp7)
[![Twitter](https://img.shields.io/badge/Twitter-%231DA1F2.svg?logo=Twitter&logoColor=white)](https://twitter.com/_TaoDev_)

# 👑 Donations
This project doesn't include platform fees. If you find value in it and would like to support its development, your donations are greatly appreciated.<br>
**SOLANA ADDRESS**
```sh
AyWu89SjZBW1MzkxiREmgtyMKxSkS1zVy8Uo23RyLphX
```<|MERGE_RESOLUTION|>--- conflicted
+++ resolved
@@ -60,49 +60,6 @@
 
 from jupiter_python_sdk.jupiter import Jupiter, Jupiter_DCA
 
-<<<<<<< HEAD
-async def main():
-    private_key = Keypair.from_bytes(base58.b58decode(os.getenv("PRIVATE_KEY"))) # Private key as string
-    async_client = AsyncClient(os.getenv("RPC_API"))
-    jupiter = Jupiter(async_client, private_key)
-    
-    # EXECUTE A SWAP
-    swap = await jupiter.swap(
-        input_mint="So11111111111111111111111111111111111111112",
-        output_mint="EPjFWdd5AufqSSqeM2qN1xzybapC8G4wEGGkZwyTDt1v",
-        amount=5_000_000,
-        slippage_bps=1,
-    )
-    # Returns str: serialized transactions to execute the swap.
-
-    # OPEN LIMIT ORDER
-    open_limit_order = await jupiter.open_order(
-        input_mint=Pubkey.from_string("So11111111111111111111111111111111111111112"),
-        output_mint=Pubkey.from_string("EPjFWdd5AufqSSqeM2qN1xzybapC8G4wEGGkZwyTDt1v"),
-        in_amount=5_000_000,
-        out_amount=100_000,
-    )
-    # Returns dict: {'transaction_data': serialized transactions to create the limit order, 'signature2': signature of the account that will be opened}
-
-    # CREATE DCA ACCOUNT
-    create_dca_account = await jupiter.dca.create_dca(
-        input_mint=Pubkey.from_string("So11111111111111111111111111111111111111112"),
-        output_mint=Pubkey.from_string("EPjFWdd5AufqSSqeM2qN1xzybapC8G4wEGGkZwyTDt1v"),
-        total_in_amount=5_000_000,
-        in_amount_per_cycle=100_000,
-        cycle_frequency=60,
-        min_out_amount_per_cycle=0,
-        max_out_amount_per_cycle=0,
-        start=0
-    )
-    # Returns DCA Account Pubkey and transaction hash.
-
-    # CLOSE DCA ACCOUNT
-    close_dca_account = await jupiter.dca.close_dca(
-        dca_pubkey=Pubkey.from_string("45iYdjmFUHSJCQHnNpWNFF9AjvzRcsQUP9FDBvJCiNS1")
-    )
-    # Returns transaction hash.
-=======
 
 private_key = Keypair.from_bytes(base58.b58decode(os.getenv("PRIVATE-KEY"))) # Private key as string
 async_client = AsyncClient("SOLANA-RPC-ENDPOINT-URL")
@@ -172,7 +129,6 @@
     dca_pubkey=Pubkey.from_string("45iYdjmFUHSJCQHnNpWNFF9AjvzRcsQUP9FDBvJCiNS1")
 )
 # Returns transaction hash.
->>>>>>> 1e4dbff2
 ```
 
 ### 📜 All available features
